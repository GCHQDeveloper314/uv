use std::collections::hash_map::Entry;
use std::fmt::Write;
use std::path::{Path, PathBuf};

use anyhow::{bail, Context, Result};
use itertools::Itertools;
use owo_colors::OwoColorize;
use rustc_hash::{FxBuildHasher, FxHashMap};
use tracing::debug;

use cache_key::RepositoryUrl;
use distribution_types::UnresolvedRequirement;
use pep508_rs::{ExtraName, Requirement, UnnamedRequirement, VersionOrUrl};
use pypi_types::{redact_git_credentials, ParsedUrl, RequirementSource, VerbatimParsedUrl};
use uv_auth::{store_credentials_from_url, Credentials};
use uv_cache::Cache;
use uv_client::{BaseClientBuilder, Connectivity, FlatIndexClient, RegistryClientBuilder};
use uv_configuration::{
    Concurrency, Constraints, DevMode, EditableMode, ExtrasSpecification, InstallOptions,
    SourceStrategy,
};
use uv_dispatch::BuildDispatch;
use uv_distribution::DistributionDatabase;
use uv_fs::Simplified;
use uv_git::{GitReference, GIT_STORE};
use uv_normalize::PackageName;
use uv_python::{
    EnvironmentPreference, Interpreter, PythonDownloads, PythonEnvironment, PythonInstallation,
    PythonPreference, PythonRequest, PythonVersionFile, VersionRequest,
};
use uv_requirements::{NamedRequirementsResolver, RequirementsSource, RequirementsSpecification};
use uv_resolver::FlatIndex;
use uv_scripts::Pep723Script;
use uv_types::{BuildIsolation, HashStrategy};
use uv_warnings::warn_user_once;
use uv_workspace::pyproject::{DependencyType, Source, SourceError};
use uv_workspace::pyproject_mut::{ArrayEdit, DependencyTarget, PyProjectTomlMut};
use uv_workspace::{DiscoveryOptions, InstallTarget, VirtualProject, Workspace};

use crate::commands::pip::loggers::{
    DefaultInstallLogger, DefaultResolveLogger, SummaryResolveLogger,
};
use crate::commands::pip::operations::Modifications;
use crate::commands::pip::resolution_environment;
use crate::commands::project::ProjectError;
use crate::commands::reporters::{PythonDownloadReporter, ResolverReporter};
use crate::commands::{pip, project, ExitStatus, SharedState};
use crate::printer::Printer;
use crate::settings::{ResolverInstallerSettings, ResolverInstallerSettingsRef};

use super::get_python_requirement_for_new_script;

/// Add one or more packages to the project requirements.
#[allow(clippy::fn_params_excessive_bools)]
pub(crate) async fn add(
    project_dir: &Path,
    locked: bool,
    frozen: bool,
    no_sync: bool,
    requirements: Vec<RequirementsSource>,
    editable: Option<bool>,
    dependency_type: DependencyType,
    raw_sources: bool,
    rev: Option<String>,
    tag: Option<String>,
    branch: Option<String>,
    extras: Vec<ExtraName>,
    package: Option<PackageName>,
    python: Option<String>,
    settings: ResolverInstallerSettings,
    script: Option<PathBuf>,
    python_preference: PythonPreference,
    python_downloads: PythonDownloads,
    connectivity: Connectivity,
    concurrency: Concurrency,
    native_tls: bool,
    cache: &Cache,
    printer: Printer,
) -> Result<ExitStatus> {
    for source in &requirements {
        match source {
            RequirementsSource::PyprojectToml(_) => {
                bail!("Adding requirements from a `pyproject.toml` is not supported in `uv add`");
            }
            RequirementsSource::SetupPy(_) => {
                bail!("Adding requirements from a `setup.py` is not supported in `uv add`");
            }
            RequirementsSource::SetupCfg(_) => {
                bail!("Adding requirements from a `setup.cfg` is not supported in `uv add`");
            }
            RequirementsSource::RequirementsTxt(path) => {
                if path == Path::new("-") {
                    bail!("Reading requirements from stdin is not supported in `uv add`");
                }
            }
            _ => {}
        }
    }

    let reporter = PythonDownloadReporter::single(printer);

    let target = if let Some(script) = script {
        // If we found a PEP 723 script and the user provided a project-only setting, warn.
        if package.is_some() {
            warn_user_once!(
                "`--package` is a no-op for Python scripts with inline metadata, which always run in isolation"
            );
        }
        if locked {
            warn_user_once!(
                "`--locked` is a no-op for Python scripts with inline metadata, which always run in isolation"
            );
        }
        if frozen {
            warn_user_once!(
                "`--frozen` is a no-op for Python scripts with inline metadata, which always run in isolation"
            );
        }
        if no_sync {
            warn_user_once!(
                "`--no_sync` is a no-op for Python scripts with inline metadata, which always run in isolation"
            );
        }

        let client_builder = BaseClientBuilder::new()
            .connectivity(connectivity)
            .native_tls(native_tls);

        // If we found a script, add to the existing metadata. Otherwise, create a new inline
        // metadata tag.
        let script = if let Some(script) = Pep723Script::read(&script).await? {
            script
        } else {
<<<<<<< HEAD
            let requires_python = get_python_requirement_for_new_script(
                python.as_deref(),
                false,
=======
            let python_request = if let Some(request) = python.as_deref() {
                // (1) Explicit request from user
                PythonRequest::parse(request)
            } else if let Some(request) = PythonVersionFile::discover(project_dir, false, false)
                .await?
                .and_then(PythonVersionFile::into_version)
            {
                // (2) Request from `.python-version`
                request
            } else {
                // (3) Assume any Python version
                PythonRequest::Default
            };

            let interpreter = PythonInstallation::find_or_download(
                Some(&python_request),
                EnvironmentPreference::Any,
>>>>>>> a53ddaa2
                python_preference,
                python_downloads,
                &client_builder,
                cache,
                &reporter,
            )
            .await?;
            Pep723Script::init(&script, requires_python.specifiers()).await?
        };

        let python_request = if let Some(request) = python.as_deref() {
            // (1) Explicit request from user
            Some(PythonRequest::parse(request))
        } else if let Some(request) = PythonVersionFile::discover(project_dir, false, false)
            .await?
            .and_then(PythonVersionFile::into_version)
        {
            // (2) Request from `.python-version`
            Some(request)
        } else {
            // (3) `Requires-Python` in `pyproject.toml`
            script
                .metadata
                .requires_python
                .clone()
                .map(|requires_python| {
                    PythonRequest::Version(VersionRequest::Range(requires_python, false))
                })
        };

        let interpreter = PythonInstallation::find_or_download(
            python_request.as_ref(),
            EnvironmentPreference::Any,
            python_preference,
            python_downloads,
            &client_builder,
            cache,
            Some(&reporter),
        )
        .await?
        .into_interpreter();

        Target::Script(script, Box::new(interpreter))
    } else {
        // Find the project in the workspace.
        let project = if let Some(package) = package {
            VirtualProject::Project(
                Workspace::discover(project_dir, &DiscoveryOptions::default())
                    .await?
                    .with_current_project(package.clone())
                    .with_context(|| format!("Package `{package}` not found in workspace"))?,
            )
        } else {
            VirtualProject::discover(project_dir, &DiscoveryOptions::default()).await?
        };

        // For non-project workspace roots, allow dev dependencies, but nothing else.
        // TODO(charlie): Automatically "upgrade" the project by adding a `[project]` table.
        if project.is_non_project() {
            match dependency_type {
                DependencyType::Production => {
                    bail!("Project is missing a `[project]` table; add a `[project]` table to use production dependencies, or run `{}` instead", "uv add --dev".green())
                }
                DependencyType::Optional(_) => {
                    bail!("Project is missing a `[project]` table; add a `[project]` table to use optional dependencies, or run `{}` instead", "uv add --dev".green())
                }
                DependencyType::Dev => (),
            }
        }

        // Discover or create the virtual environment.
        let venv = project::get_or_init_environment(
            project.workspace(),
            python.as_deref().map(PythonRequest::parse),
            python_preference,
            python_downloads,
            connectivity,
            native_tls,
            cache,
            printer,
        )
        .await?;

        Target::Project(project, venv)
    };

    let client_builder = BaseClientBuilder::new()
        .connectivity(connectivity)
        .native_tls(native_tls)
        .keyring(settings.keyring_provider);

    // Read the requirements.
    let RequirementsSpecification { requirements, .. } =
        RequirementsSpecification::from_simple_sources(&requirements, &client_builder).await?;

    // TODO(charlie): These are all default values. We should consider whether we want to make them
    // optional on the downstream APIs.
    let build_constraints = Constraints::default();
    let build_hasher = HashStrategy::default();
    let hasher = HashStrategy::default();
    let python_platform = None;
    let python_version = None;
    let sources = SourceStrategy::Enabled;

    // Determine the environment for the resolution.
    let (tags, markers) =
        resolution_environment(python_version, python_platform, target.interpreter())?;

    // Add all authenticated sources to the cache.
    for url in settings.index_locations.urls() {
        store_credentials_from_url(url);
    }

    // Initialize the registry client.
    let client = RegistryClientBuilder::try_from(client_builder)?
        .index_urls(settings.index_locations.index_urls())
        .index_strategy(settings.index_strategy)
        .markers(&markers)
        .platform(target.interpreter().platform())
        .build();

    // Determine whether to enable build isolation.
    let environment;
    let build_isolation = if settings.no_build_isolation {
        environment = PythonEnvironment::from_interpreter(target.interpreter().clone());
        BuildIsolation::Shared(&environment)
    } else if settings.no_build_isolation_package.is_empty() {
        BuildIsolation::Isolated
    } else {
        environment = PythonEnvironment::from_interpreter(target.interpreter().clone());
        BuildIsolation::SharedPackage(&environment, &settings.no_build_isolation_package)
    };

    // Initialize any shared state.
    let state = SharedState::default();

    // Resolve the flat indexes from `--find-links`.
    let flat_index = {
        let client = FlatIndexClient::new(&client, cache);
        let entries = client.fetch(settings.index_locations.flat_index()).await?;
        FlatIndex::from_entries(entries, Some(&tags), &hasher, &settings.build_options)
    };

    // Create a build dispatch.
    let build_dispatch = BuildDispatch::new(
        &client,
        cache,
        build_constraints,
        target.interpreter(),
        &settings.index_locations,
        &flat_index,
        &settings.dependency_metadata,
        &state.index,
        &state.git,
        &state.capabilities,
        &state.in_flight,
        settings.index_strategy,
        &settings.config_setting,
        build_isolation,
        settings.link_mode,
        &settings.build_options,
        &build_hasher,
        settings.exclude_newer,
        sources,
        concurrency,
    );

    // Resolve any unnamed requirements.
    let requirements = {
        // Partition the requirements into named and unnamed requirements.
        let (mut requirements, unnamed): (Vec<_>, Vec<_>) = requirements
            .into_iter()
            .map(|spec| {
                augment_requirement(
                    spec.requirement,
                    rev.as_deref(),
                    tag.as_deref(),
                    branch.as_deref(),
                )
            })
            .partition_map(|requirement| match requirement {
                UnresolvedRequirement::Named(requirement) => itertools::Either::Left(requirement),
                UnresolvedRequirement::Unnamed(requirement) => {
                    itertools::Either::Right(requirement)
                }
            });

        // Resolve any unnamed requirements.
        if !unnamed.is_empty() {
            requirements.extend(
                NamedRequirementsResolver::new(
                    unnamed,
                    &hasher,
                    &state.index,
                    DistributionDatabase::new(&client, &build_dispatch, concurrency.downloads),
                )
                .with_reporter(ResolverReporter::from(printer))
                .resolve()
                .await?,
            );
        }

        requirements
    };

    // Add the requirements to the `pyproject.toml` or script.
    let mut toml = match &target {
        Target::Script(script, _) => {
            PyProjectTomlMut::from_toml(&script.metadata.raw, DependencyTarget::Script)
        }
        Target::Project(project, _) => PyProjectTomlMut::from_toml(
            &project.pyproject_toml().raw,
            DependencyTarget::PyProjectToml,
        ),
    }?;
    let mut edits = Vec::<DependencyEdit>::with_capacity(requirements.len());
    for mut requirement in requirements {
        // Add the specified extras.
        requirement.extras.extend(extras.iter().cloned());
        requirement.extras.sort_unstable();
        requirement.extras.dedup();

        let (requirement, source) = match target {
            Target::Script(_, _) | Target::Project(_, _) if raw_sources => {
                (pep508_rs::Requirement::from(requirement), None)
            }
            Target::Script(ref script, _) => {
                let script_path = std::path::absolute(&script.path)?;
                let script_dir = script_path.parent().expect("script path has no parent");
                resolve_requirement(
                    requirement,
                    false,
                    editable,
                    rev.clone(),
                    tag.clone(),
                    branch.clone(),
                    script_dir,
                )?
            }
            Target::Project(ref project, _) => {
                let workspace = project
                    .workspace()
                    .packages()
                    .contains_key(&requirement.name);
                resolve_requirement(
                    requirement,
                    workspace,
                    editable,
                    rev.clone(),
                    tag.clone(),
                    branch.clone(),
                    project.root(),
                )?
            }
        };

        // Redact any credentials. By default, we avoid writing sensitive credentials to files that
        // will be checked into version control (e.g., `pyproject.toml` and `uv.lock`). Instead,
        // we store the credentials in a global store, and reuse them during resolution. The
        // expectation is that subsequent resolutions steps will succeed by reading from (e.g.) the
        // user's credentials store, rather than by reading from the `pyproject.toml` file.
        let source = match source {
            Some(Source::Git {
                mut git,
                subdirectory,
                rev,
                tag,
                branch,
            }) => {
                let credentials = Credentials::from_url(&git);
                if let Some(credentials) = credentials {
                    debug!("Caching credentials for: {git}");
                    GIT_STORE.insert(RepositoryUrl::new(&git), credentials);

                    // Redact the credentials.
                    redact_git_credentials(&mut git);
                };
                Some(Source::Git {
                    git,
                    subdirectory,
                    rev,
                    tag,
                    branch,
                })
            }
            _ => source,
        };

        // Update the `pyproject.toml`.
        let edit = match dependency_type {
            DependencyType::Production => toml.add_dependency(&requirement, source.as_ref())?,
            DependencyType::Dev => toml.add_dev_dependency(&requirement, source.as_ref())?,
            DependencyType::Optional(ref group) => {
                toml.add_optional_dependency(group, &requirement, source.as_ref())?
            }
        };

        // If the edit was inserted before the end of the list, update the existing edits.
        if let ArrayEdit::Add(index) = &edit {
            for edit in &mut edits {
                if *edit.dependency_type == dependency_type {
                    match &mut edit.edit {
                        ArrayEdit::Add(existing) => {
                            if *existing >= *index {
                                *existing += 1;
                            }
                        }
                        ArrayEdit::Update(existing) => {
                            if *existing >= *index {
                                *existing += 1;
                            }
                        }
                    }
                }
            }
        }

        edits.push(DependencyEdit {
            dependency_type: &dependency_type,
            requirement,
            source,
            edit,
        });
    }

    let content = toml.to_string();

    // Save the modified `pyproject.toml` or script.
    let modified = match &target {
        Target::Script(script, _) => {
            if content == script.metadata.raw {
                debug!("No changes to dependencies; skipping update");
                false
            } else {
                script.write(&content).await?;
                true
            }
        }
        Target::Project(project, _) => {
            if content == *project.pyproject_toml().raw {
                debug!("No changes to dependencies; skipping update");
                false
            } else {
                let pyproject_path = project.root().join("pyproject.toml");
                fs_err::write(pyproject_path, &content)?;
                true
            }
        }
    };

    let (project, venv) = match target {
        Target::Project(project, venv) => (project, venv),
        // If `--script`, exit early. There's no reason to lock and sync.
        Target::Script(script, _) => {
            writeln!(
                printer.stderr(),
                "Updated `{}`",
                script.path.user_display().cyan()
            )?;
            return Ok(ExitStatus::Success);
        }
    };

    // If `--frozen`, exit early. There's no reason to lock and sync, and we don't need a `uv.lock`
    // to exist at all.
    if frozen {
        return Ok(ExitStatus::Success);
    }

    // Store the content prior to any modifications.
    let existing = project.pyproject_toml().as_ref().to_vec();
    let root = project.root().to_path_buf();

    // Update the `pypackage.toml` in-memory.
    let project = project
        .with_pyproject_toml(toml::from_str(&content).map_err(ProjectError::TomlParse)?)
        .ok_or(ProjectError::TomlUpdate)?;

    // Set the Ctrl-C handler to revert changes on exit.
    let _ = ctrlc::set_handler({
        let root = root.clone();
        let existing = existing.clone();
        move || {
            // Revert the changes to the `pyproject.toml`, if necessary.
            if modified {
                let _ = fs_err::write(root.join("pyproject.toml"), &existing);
            }

            #[allow(clippy::exit, clippy::cast_possible_wrap)]
            std::process::exit(if cfg!(windows) {
                0xC000_013A_u32 as i32
            } else {
                130
            });
        }
    });

    match lock_and_sync(
        project,
        &mut toml,
        &edits,
        &venv,
        state,
        locked,
        frozen,
        no_sync,
        &dependency_type,
        raw_sources,
        settings.as_ref(),
        connectivity,
        concurrency,
        native_tls,
        cache,
        printer,
    )
    .await
    {
        Ok(()) => Ok(ExitStatus::Success),
        Err(ProjectError::Operation(pip::operations::Error::Resolve(
            uv_resolver::ResolveError::NoSolution(err),
        ))) => {
            let header = err.header();
            let report = miette::Report::new(WithHelp { header, cause: err, help: Some("If you want to add the package regardless of the failed resolution, provide the `--frozen` flag to skip locking and syncing.") });
            anstream::eprint!("{report:?}");

            // Revert the changes to the `pyproject.toml`, if necessary.
            if modified {
                fs_err::write(root.join("pyproject.toml"), &existing)?;
            }

            Ok(ExitStatus::Failure)
        }
        Err(err) => {
            // Revert the changes to the `pyproject.toml`, if necessary.
            if modified {
                fs_err::write(root.join("pyproject.toml"), &existing)?;
            }
            Err(err.into())
        }
    }
}

/// Re-lock and re-sync the project after a series of edits.
#[allow(clippy::fn_params_excessive_bools)]
async fn lock_and_sync(
    mut project: VirtualProject,
    toml: &mut PyProjectTomlMut,
    edits: &[DependencyEdit<'_>],
    venv: &PythonEnvironment,
    state: SharedState,
    locked: bool,
    frozen: bool,
    no_sync: bool,
    dependency_type: &DependencyType,
    raw_sources: bool,
    settings: ResolverInstallerSettingsRef<'_>,
    connectivity: Connectivity,
    concurrency: Concurrency,
    native_tls: bool,
    cache: &Cache,
    printer: Printer,
) -> Result<(), ProjectError> {
    let mut lock = project::lock::do_safe_lock(
        locked,
        frozen,
        project.workspace(),
        venv.interpreter(),
        settings.into(),
        Box::new(DefaultResolveLogger),
        connectivity,
        concurrency,
        native_tls,
        cache,
        printer,
    )
    .await?
    .into_lock();

    // Avoid modifying the user request further if `--raw-sources` is set.
    if !raw_sources {
        // Extract the minimum-supported version for each dependency.
        let mut minimum_version =
            FxHashMap::with_capacity_and_hasher(lock.packages().len(), FxBuildHasher);
        for dist in lock.packages() {
            let name = dist.name();
            let version = dist.version();
            match minimum_version.entry(name) {
                Entry::Vacant(entry) => {
                    entry.insert(version);
                }
                Entry::Occupied(mut entry) => {
                    if version < *entry.get() {
                        entry.insert(version);
                    }
                }
            }
        }

        // If any of the requirements were added without version specifiers, add a lower bound.
        let mut modified = false;
        for edit in edits {
            // Only set a minimum version for newly-added dependencies (as opposed to updates).
            let ArrayEdit::Add(index) = &edit.edit else {
                continue;
            };

            // Only set a minimum version for registry requirements.
            if edit.source.is_some() {
                continue;
            }

            // Only set a minimum version for registry requirements.
            let is_empty = match edit.requirement.version_or_url.as_ref() {
                Some(VersionOrUrl::VersionSpecifier(version)) => version.is_empty(),
                Some(VersionOrUrl::Url(_)) => false,
                None => true,
            };
            if !is_empty {
                continue;
            }

            // Set the minimum version.
            let Some(minimum) = minimum_version.get(&edit.requirement.name) else {
                continue;
            };

            // Drop the local version identifier, which isn't permitted in `>=` constraints.
            // For example, convert `1.2.3+local` to `1.2.3`.
            let minimum = (*minimum).clone().without_local();

            match edit.dependency_type {
                DependencyType::Production => {
                    toml.set_dependency_minimum_version(*index, minimum)?;
                }
                DependencyType::Dev => {
                    toml.set_dev_dependency_minimum_version(*index, minimum)?;
                }
                DependencyType::Optional(ref group) => {
                    toml.set_optional_dependency_minimum_version(group, *index, minimum)?;
                }
            }

            modified = true;
        }

        // Save the modified `pyproject.toml`. No need to check for changes in the underlying
        // string content, since the above loop _must_ change an empty specifier to a non-empty
        // specifier.
        if modified {
            let content = toml.to_string();

            // Write the updated `pyproject.toml` to disk.
            fs_err::write(project.root().join("pyproject.toml"), &content)?;

            // Update the `pypackage.toml` in-memory.
            project = project
                .with_pyproject_toml(toml::from_str(&content).map_err(ProjectError::TomlParse)?)
                .ok_or(ProjectError::TomlUpdate)?;

            // If the file was modified, we have to lock again, though the only expected change is
            // the addition of the minimum version specifiers.
            lock = project::lock::do_safe_lock(
                locked,
                frozen,
                project.workspace(),
                venv.interpreter(),
                settings.into(),
                Box::new(SummaryResolveLogger),
                connectivity,
                concurrency,
                native_tls,
                cache,
                printer,
            )
            .await?
            .into_lock();
        }
    }

    if no_sync {
        return Ok(());
    }

    // Sync the environment.
    let (extras, dev) = match dependency_type {
        DependencyType::Production => {
            let extras = ExtrasSpecification::None;
            let dev = DevMode::Exclude;
            (extras, dev)
        }
        DependencyType::Dev => {
            let extras = ExtrasSpecification::None;
            let dev = DevMode::Include;
            (extras, dev)
        }
        DependencyType::Optional(ref group_name) => {
            let extras = ExtrasSpecification::Some(vec![group_name.clone()]);
            let dev = DevMode::Exclude;
            (extras, dev)
        }
    };

    project::sync::do_sync(
        InstallTarget::from(&project),
        venv,
        &lock,
        &extras,
        dev,
        EditableMode::Editable,
        InstallOptions::default(),
        Modifications::Sufficient,
        settings.into(),
        &state,
        Box::new(DefaultInstallLogger),
        connectivity,
        concurrency,
        native_tls,
        cache,
        printer,
    )
    .await?;

    Ok(())
}

/// Augment a user-provided requirement by attaching any specification data that was provided
/// separately from the requirement itself (e.g., `--branch main`).
fn augment_requirement(
    requirement: UnresolvedRequirement,
    rev: Option<&str>,
    tag: Option<&str>,
    branch: Option<&str>,
) -> UnresolvedRequirement {
    match requirement {
        UnresolvedRequirement::Named(requirement) => {
            UnresolvedRequirement::Named(pypi_types::Requirement {
                source: match requirement.source {
                    RequirementSource::Git {
                        repository,
                        reference,
                        precise,
                        subdirectory,
                        url,
                    } => {
                        let reference = if let Some(rev) = rev {
                            GitReference::from_rev(rev.to_string())
                        } else if let Some(tag) = tag {
                            GitReference::Tag(tag.to_string())
                        } else if let Some(branch) = branch {
                            GitReference::Branch(branch.to_string())
                        } else {
                            reference
                        };
                        RequirementSource::Git {
                            repository,
                            reference,
                            precise,
                            subdirectory,
                            url,
                        }
                    }
                    _ => requirement.source,
                },
                ..requirement
            })
        }
        UnresolvedRequirement::Unnamed(requirement) => {
            UnresolvedRequirement::Unnamed(UnnamedRequirement {
                url: match requirement.url.parsed_url {
                    ParsedUrl::Git(mut git) => {
                        let reference = if let Some(rev) = rev {
                            Some(GitReference::from_rev(rev.to_string()))
                        } else if let Some(tag) = tag {
                            Some(GitReference::Tag(tag.to_string()))
                        } else {
                            branch.map(|branch| GitReference::Branch(branch.to_string()))
                        };
                        if let Some(reference) = reference {
                            git.url = git.url.with_reference(reference);
                        }
                        VerbatimParsedUrl {
                            parsed_url: ParsedUrl::Git(git),
                            verbatim: requirement.url.verbatim,
                        }
                    }
                    _ => requirement.url,
                },
                ..requirement
            })
        }
    }
}

/// Resolves the source for a requirement and processes it into a PEP 508 compliant format.
fn resolve_requirement(
    requirement: pypi_types::Requirement,
    workspace: bool,
    editable: Option<bool>,
    rev: Option<String>,
    tag: Option<String>,
    branch: Option<String>,
    root: &Path,
) -> Result<(Requirement, Option<Source>), anyhow::Error> {
    let result = Source::from_requirement(
        &requirement.name,
        requirement.source.clone(),
        workspace,
        editable,
        rev,
        tag,
        branch,
        root,
    );

    let source = match result {
        Ok(source) => source,
        Err(SourceError::UnresolvedReference(rev)) => {
            bail!(
                "Cannot resolve Git reference `{rev}` for requirement `{name}`. Specify the reference with one of `--tag`, `--branch`, or `--rev`, or use the `--raw-sources` flag.",
                name = requirement.name
            )
        }
        Err(err) => return Err(err.into()),
    };

    // Ignore the PEP 508 source by clearing the URL.
    let mut processed_requirement = pep508_rs::Requirement::from(requirement);
    processed_requirement.clear_url();

    Ok((processed_requirement, source))
}

/// Represents the destination where dependencies are added, either to a project or a script.
#[derive(Debug)]
enum Target {
    /// A PEP 723 script, with inline metadata.
    Script(Pep723Script, Box<Interpreter>),
    /// A project with a `pyproject.toml`.
    Project(VirtualProject, PythonEnvironment),
}

impl Target {
    /// Returns the [`Interpreter`] for the target.
    fn interpreter(&self) -> &Interpreter {
        match self {
            Self::Script(_, interpreter) => interpreter,
            Self::Project(_, venv) => venv.interpreter(),
        }
    }
}

#[derive(Debug, Clone)]
struct DependencyEdit<'a> {
    dependency_type: &'a DependencyType,
    requirement: Requirement,
    source: Option<Source>,
    edit: ArrayEdit,
}

/// Render a [`uv_resolver::NoSolutionError`] with a help message.
#[derive(Debug, miette::Diagnostic, thiserror::Error)]
#[error("{header}")]
#[diagnostic()]
struct WithHelp {
    /// The header to render in the error message.
    header: uv_resolver::NoSolutionHeader,

    /// The underlying error.
    #[source]
    cause: uv_resolver::NoSolutionError,

    /// The help message to display.
    #[help]
    help: Option<&'static str>,
}<|MERGE_RESOLUTION|>--- conflicted
+++ resolved
@@ -131,29 +131,10 @@
         let script = if let Some(script) = Pep723Script::read(&script).await? {
             script
         } else {
-<<<<<<< HEAD
             let requires_python = get_python_requirement_for_new_script(
                 python.as_deref(),
+                &project_dir.to_path_buf(),
                 false,
-=======
-            let python_request = if let Some(request) = python.as_deref() {
-                // (1) Explicit request from user
-                PythonRequest::parse(request)
-            } else if let Some(request) = PythonVersionFile::discover(project_dir, false, false)
-                .await?
-                .and_then(PythonVersionFile::into_version)
-            {
-                // (2) Request from `.python-version`
-                request
-            } else {
-                // (3) Assume any Python version
-                PythonRequest::Default
-            };
-
-            let interpreter = PythonInstallation::find_or_download(
-                Some(&python_request),
-                EnvironmentPreference::Any,
->>>>>>> a53ddaa2
                 python_preference,
                 python_downloads,
                 &client_builder,
