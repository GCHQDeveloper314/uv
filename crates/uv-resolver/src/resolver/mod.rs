--- conflicted
+++ resolved
@@ -525,12 +525,8 @@
         match package {
             PubGrubPackage::Root(_) => {}
             PubGrubPackage::Python(_) => {}
-<<<<<<< HEAD
+            PubGrubPackage::Extra(_, _, _) => {}
             PubGrubPackage::Package(name, _extra, None, _) => {
-=======
-            PubGrubPackage::Extra(_, _, _) => {}
-            PubGrubPackage::Package(name, _extra, None) => {
->>>>>>> fab8d858
                 // Verify that the package is allowed under the hash-checking policy.
                 if !self.hasher.allows_package(name) {
                     return Err(ResolveError::UnhashedPackage(name.clone()));
@@ -566,11 +562,7 @@
         // Iterate over the potential packages, and fetch file metadata for any of them. These
         // represent our current best guesses for the versions that we _might_ select.
         for (package, range) in packages {
-<<<<<<< HEAD
-            let PubGrubPackage::Package(package_name, _extra, None, _source) = package else {
-=======
-            let PubGrubPackage::Package(package_name, None, None) = package else {
->>>>>>> fab8d858
+            let PubGrubPackage::Package(package_name, None, None, _) = package else {
                 continue;
             };
             request_sink
@@ -613,22 +605,9 @@
                 }
             }
 
-<<<<<<< HEAD
-            PubGrubPackage::Package(package_name, extra, Some(url), _source) => {
-                if let Some(extra) = extra {
-                    debug!(
-                        "Searching for a compatible version of {package_name}[{extra}] @ {url} ({range})",
-                    );
-                } else {
-                    debug!(
-                        "Searching for a compatible version of {package_name} @ {url} ({range})"
-                    );
-                }
-=======
             PubGrubPackage::Extra(package_name, _, Some(url))
-            | PubGrubPackage::Package(package_name, _, Some(url)) => {
+            | PubGrubPackage::Package(package_name, _, Some(url), _) => {
                 debug!("Searching for a compatible version of {package} @ {url} ({range})");
->>>>>>> fab8d858
 
                 // If the dist is an editable, return the version from the editable metadata.
                 if let Some((_local, metadata)) = self.editables.get(package_name) {
@@ -717,12 +696,8 @@
                 Ok(Some(ResolverVersion::Available(version.clone())))
             }
 
-<<<<<<< HEAD
-            PubGrubPackage::Package(package_name, extra, None, _source) => {
-=======
             PubGrubPackage::Extra(package_name, _, None)
-            | PubGrubPackage::Package(package_name, _, None) => {
->>>>>>> fab8d858
+            | PubGrubPackage::Package(package_name, _, None, _) => {
                 // Wait for the metadata to be available.
                 let versions_response = self
                     .index
@@ -799,7 +774,7 @@
                 let version = candidate.version().clone();
 
                 // Emit a request to fetch the metadata for this version.
-                if matches!(package, PubGrubPackage::Package(_, _, _)) {
+                if matches!(package, PubGrubPackage::Package(_, _, _, _)) {
                     if self.index.distributions.register(candidate.version_id()) {
                         let request = match dist.for_resolution() {
                             ResolvedDistRef::Installable(dist) => Request::Dist(dist.clone()),
@@ -856,19 +831,8 @@
 
                 // Add a dependency on each editable.
                 for (editable, metadata) in self.editables.iter() {
-<<<<<<< HEAD
-                    constraints.push(
-                        PubGrubPackage::from_package(
-                            metadata.name.clone(),
-                            None,
-                            vec![],
-                            &self.urls,
-                        ),
-                        Range::singleton(metadata.version.clone()),
-                    );
-=======
                     let package =
-                        PubGrubPackage::from_package(metadata.name.clone(), None, &self.urls);
+                        PubGrubPackage::from_package(metadata.name.clone(), None, vec![], &self.urls);
                     let version = Range::singleton(metadata.version.clone());
 
                     // Update the package priorities.
@@ -878,7 +842,6 @@
                     constraints.push(package, version);
 
                     // Add a dependency on each extra.
->>>>>>> fab8d858
                     for extra in &editable.extras {
                         constraints.push(
                             PubGrubPackage::from_package(
@@ -941,22 +904,8 @@
                         // Update the package priorities.
                         priorities.insert(dep_package, dep_version);
 
-<<<<<<< HEAD
-                    // If a package has an extra, insert a constraint on the base package.
-                    if extra.is_some() {
-                        constraints.push(
-                            PubGrubPackage::Package(
-                                package_name.clone(),
-                                None,
-                                url.clone(),
-                                vec![],
-                            ),
-                            Range::singleton(version.clone()),
-                        );
-=======
                         // Emit a request to fetch the metadata for this package.
                         self.visit_package(dep_package, request_sink).await?;
->>>>>>> fab8d858
                     }
 
                     return Ok(Dependencies::Available(constraints.into()));
@@ -1064,17 +1013,8 @@
                     // Update the package priorities.
                     priorities.insert(dep_package, dep_version);
 
-<<<<<<< HEAD
-                // If a package has an extra, insert a constraint on the base package.
-                if extra.is_some() {
-                    constraints.push(
-                        PubGrubPackage::Package(package_name.clone(), None, url.clone(), vec![]),
-                        Range::singleton(version.clone()),
-                    );
-=======
                     // Emit a request to fetch the metadata for this package.
                     self.visit_package(dep_package, request_sink).await?;
->>>>>>> fab8d858
                 }
 
                 Ok(Dependencies::Available(constraints.into()))
@@ -1083,11 +1023,11 @@
             // Add a dependency on both the extra and base package.
             PubGrubPackage::Extra(package_name, extra, url) => Ok(Dependencies::Available(vec![
                 (
-                    PubGrubPackage::Package(package_name.clone(), None, url.clone()),
+                    PubGrubPackage::Package(package_name.clone(), None, url.clone(), vec![]),
                     Range::singleton(version.clone()),
                 ),
                 (
-                    PubGrubPackage::Package(package_name.clone(), Some(extra.clone()), url.clone()),
+                    PubGrubPackage::Package(package_name.clone(), Some(extra.clone()), url.clone(), vec![]),
                     Range::singleton(version.clone()),
                 ),
             ])),
@@ -1304,12 +1244,8 @@
             match package {
                 PubGrubPackage::Root(_) => {}
                 PubGrubPackage::Python(_) => {}
-<<<<<<< HEAD
-                PubGrubPackage::Package(package_name, _extra, Some(url), _source) => {
-=======
                 PubGrubPackage::Extra(_, _, _) => {}
-                PubGrubPackage::Package(package_name, _extra, Some(url)) => {
->>>>>>> fab8d858
+                PubGrubPackage::Package(package_name, _extra, Some(url), _) => {
                     reporter.on_progress(package_name, &VersionOrUrl::Url(url));
                 }
                 PubGrubPackage::Package(package_name, _extra, None, _source) => {
